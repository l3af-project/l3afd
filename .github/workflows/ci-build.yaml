# Copyright Contributors to the L3AF Project.
# SPDX-License-Identifier: Apache-2.0
#
# For documentation on the github environment, see
# https://docs.github.com/en/actions/using-github-hosted-runners/about-github-hosted-runners
#
# For documentation on the syntax of this file, see
# https://docs.github.com/en/actions/reference/workflow-syntax-for-github-actions

name: CI Ubuntu build
on:
  pull_request: {}
  push:
    branches:
      - main

permissions:
  contents: read

jobs:
  build:
    runs-on: ubuntu-20.04
    steps:
<<<<<<< HEAD
      - name: Setup Go 1.22.2
        uses: actions/setup-go@0c52d547c9bc32b1aa3301fd7a9cb496313a4491 
=======
      - name: Setup Go 1.21.3
        uses: actions/setup-go@cdcb36043654635271a94b9a6d1392de5bb323a7 
>>>>>>> 7c72b7c7
        with:
          go-version: '1.22.2'

      - name: Harden Runner
        uses: step-security/harden-runner@a4aa98b93cab29d9b1101a6143fb8bce00e2eac4
        with:
          egress-policy: audit # TODO: change to 'egress-policy: block' after couple of runs

      - name: Set up environment
        run: |
          sudo apt-get update
          sudo apt-get install gcc libc-dev bash perl curl make

      - name: Checkout repository
        uses: actions/checkout@0ad4b8fadaa221de15dcec353f45205ec38ea70b 

      - name: Format
        run: |
          go install golang.org/x/tools/cmd/goimports@latest
          res="$(goimports -l .)"
          if [[ "$(printf '%s' "$res")" != '' ]]; then
            echo "Unformatted source code:"
            echo "$res"
            exit 1
          fi

      - name: Vet
        run: |
          go vet ./...

      - name: Test
        run: |
          go test ./...
          go clean -modcache

      - uses: dominikh/staticcheck-action@fe1dd0c3658873b46f8c9bb3291096a617310ca6 
        with:
          version: "2023.1.1"
          install-go: false
          cache-key: "1.22.x"

      - name: Build
        run: |
          make

      - uses: actions/upload-artifact@65462800fd760344b1a7b4382951275a0abb4808
        with:
          name: l3afd-latest-linux-x86_64
          path: l3afd<|MERGE_RESOLUTION|>--- conflicted
+++ resolved
@@ -21,15 +21,10 @@
   build:
     runs-on: ubuntu-20.04
     steps:
-<<<<<<< HEAD
-      - name: Setup Go 1.22.2
-        uses: actions/setup-go@0c52d547c9bc32b1aa3301fd7a9cb496313a4491 
-=======
-      - name: Setup Go 1.21.3
-        uses: actions/setup-go@cdcb36043654635271a94b9a6d1392de5bb323a7 
->>>>>>> 7c72b7c7
+      - name: Setup Go 1.22.3
+        uses: actions/setup-go@4ab57d7ea2fd0c9948210b2e0784e280674e7144
         with:
-          go-version: '1.22.2'
+          go-version: '1.22.3'
 
       - name: Harden Runner
         uses: step-security/harden-runner@a4aa98b93cab29d9b1101a6143fb8bce00e2eac4
@@ -63,7 +58,7 @@
           go test ./...
           go clean -modcache
 
-      - uses: dominikh/staticcheck-action@fe1dd0c3658873b46f8c9bb3291096a617310ca6 
+      - uses: dominikh/staticcheck-action@fe1dd0c3658873b46f8c9bb3291096a617310ca6
         with:
           version: "2023.1.1"
           install-go: false
