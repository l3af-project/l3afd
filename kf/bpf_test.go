// Copyright Contributors to the L3AF Project.
// SPDX-License-Identifier: Apache-2.0

package kf

import (
	"archive/tar"
	"archive/zip"
	"bytes"
	"compress/gzip"
	"context"
	"io"
	"io/ioutil"
	"net/http"
	"os"
	"os/exec"
	"reflect"
	"runtime"
<<<<<<< HEAD
=======
	"strings"
>>>>>>> 3c8f904f
	"testing"

	"github.com/golang/mock/gomock"
	"github.com/l3af-project/l3afd/config"
	"github.com/l3af-project/l3afd/mocks"
	"github.com/l3af-project/l3afd/models"
)

var mockedExitStatus = 1
var mockPid = 77

func fakeExecCommand(command string, args ...string) *exec.Cmd {
	cs := []string{"-test.run=TestHelperProcess", "--", command}
	cs = append(cs, args...)
	cmd := exec.Command(os.Args[0], cs...)
	cmd.Env = []string{"GO_WANT_HELPER_PROCESS=1"}
	cmd.Process = &os.Process{Pid: mockPid}
	return cmd
}

func TestHelperProcess(t *testing.T) {
	if os.Getenv("GO_WANT_HELPER_PROCESS") != "1" {
		return
	}
	os.Exit(mockedExitStatus)
}

func TestNewBpfProgram(t *testing.T) {
	type args struct {
		program    models.BPFProgram
		logDir     string
		chain      bool
		direction  string
		ctx        context.Context
		datacenter string
		hostConfig *config.Config
	}
	execCommand = fakeExecCommand
	defer func() { execCommand = exec.Command }()
	tests := []struct {
		name string
		args args
		want *BPF
	}{
		{name: "GoodInput",
			args: args{
				program: models.BPFProgram{
					Name:              "nfprogram",
					Artifact:          "foo.tar.gz",
					CmdStart:          "foo",
					CmdStop:           "",
					CmdConfig:         "",
					Version:           "1.0",
					UserProgramDaemon: true,
					IsPlugin:          false,
					AdminStatus:       "enabled",
				},
				logDir:     "",
				chain:      false,
				direction:  "ingress",
				datacenter: "localdc",
				hostConfig: &config.Config{
					BPFLogDir:  "",
					DataCenter: "localdc",
				},
			},
			want: &BPF{
				Program: models.BPFProgram{
					Name:              "nfprogram",
					Artifact:          "foo.tar.gz",
					CmdStart:          "foo",
					CmdStop:           "",
					CmdConfig:         "",
					Version:           "1.0",
					UserProgramDaemon: true,
					IsPlugin:          false,
					AdminStatus:       "enabled",
				},
				Cmd:            nil,
				FilePath:       "",
				BpfMaps:        make(map[string]BPFMap, 0),
				MetricsBpfMaps: make(map[string]*MetricsBPFMap, 0),
				Ctx:            nil,
				Done:           nil,
				LogDir:         "",
				DataCenter:     "localdc",
				hostConfig: &config.Config{
					BPFLogDir:  "",
					DataCenter: "localdc",
				},
			},
		},
		{name: "EmptyBPFProgram",
			args: args{
				program:    models.BPFProgram{},
				hostConfig: &config.Config{},
			},
			want: &BPF{
				Program:        models.BPFProgram{},
				Cmd:            nil,
				FilePath:       "",
				BpfMaps:        make(map[string]BPFMap, 0),
				MetricsBpfMaps: make(map[string]*MetricsBPFMap, 0),
				hostConfig:     &config.Config{},
			},
		},
	}
	for _, tt := range tests {
		t.Run(tt.name, func(t *testing.T) {
			if got := NewBpfProgram(tt.args.ctx, tt.args.program, tt.args.hostConfig); !reflect.DeepEqual(got, tt.want) {
				t.Errorf("NewBpfProgram() = %#v, want %#v", got, tt.want)
			}
		})
	}
}

func TestBPF_Stop(t *testing.T) {
	type fields struct {
		Program      models.BPFProgram
		Cmd          *exec.Cmd
		FilePath     string
		RestartCount int
		Direction    string
	}
	tests := []struct {
		name    string
		fields  fields
		wantErr bool
	}{
		{name: "NilCmd",
			fields: fields{
				Program: models.BPFProgram{
					Name:              "nfprogram",
					Artifact:          "foo.tar.gz",
					CmdStart:          "foo",
					CmdStop:           "",
					Version:           "1.0",
					UserProgramDaemon: true,
					AdminStatus:       "enabled",
				},
				Cmd:          nil,
				FilePath:     "/tmp/dummy/dummy",
				RestartCount: 3,
			},
			wantErr: true,
		},
		{name: "WithStopCmd",
			fields: fields{
				Program: models.BPFProgram{
					Name:              "nfprogram",
					Artifact:          "foo.tar.gz",
					CmdStart:          "foo",
					CmdStop:           "foo",
					Version:           "1.0",
					UserProgramDaemon: true,
					AdminStatus:       "enabled",
				},
				Cmd:          fakeExecCommand("/tmp/dummy/foo"),
				FilePath:     "/tmp/dummy/dummy",
				RestartCount: 3,
			},
			wantErr: true,
		},
		{name: "AnyBinaryFile",
			fields: fields{
				Program: models.BPFProgram{
					Name:              "nfprogram",
					Artifact:          "ls.tar.gz",
					CmdStart:          GetTestExecutableName(),
					CmdStop:           GetTestExecutableName(),
					UserProgramDaemon: false,
					AdminStatus:       "enabled",
				},
				Cmd:          fakeExecCommand(GetTestExecutablePathName()),
				FilePath:     GetTestExecutablePath(),
				RestartCount: 3,
			},
			wantErr: false,
		},
	}
	for _, tt := range tests {
		t.Run(tt.name, func(t *testing.T) {
			b := &BPF{
				Program:      tt.fields.Program,
				Cmd:          tt.fields.Cmd,
				FilePath:     tt.fields.FilePath,
				RestartCount: tt.fields.RestartCount,
			}
			if err := b.Stop(ifaceName, models.IngressType, false); (err != nil) != tt.wantErr {
				t.Errorf("BPF.Stop() error = %v, wantErr %v", err, tt.wantErr)
			}
		})
	}
}

func TestBPF_Start(t *testing.T) {
	type fields struct {
		Program      models.BPFProgram
		Cmd          *exec.Cmd
		FilePath     string
		RestartCount int
		ifaceName    string
	}
	tests := []struct {
		name    string
		fields  fields
		wantErr bool
	}{
		{name: "NoFilePath",
			fields: fields{
				Program:      models.BPFProgram{},
				Cmd:          nil,
				FilePath:     "",
				RestartCount: 0,
			},
			wantErr: true,
		},
		{name: "AnyBinary",
			fields: fields{
				Program: models.BPFProgram{
					Name:              "nfprogram",
					Artifact:          "ls.tar.gz",
					CmdStart:          GetTestExecutableName(),
					CmdStop:           GetTestExecutableName(),
					UserProgramDaemon: true,
					AdminStatus:       "enabled",
				},
				Cmd:          nil,
				FilePath:     GetTestExecutablePath(),
				RestartCount: 0,
			},
			wantErr: false,
		},
		{name: "UserProgramFalse",
			fields: fields{
				Program: models.BPFProgram{
					Name:              "nfprogram",
					Artifact:          "ls.tar.gz",
					CmdStart:          GetTestExecutableName(),
					CmdStop:           GetTestExecutableName(),
					UserProgramDaemon: false,
					AdminStatus:       "enabled",
				},
				Cmd:          fakeExecCommand(GetTestExecutablePathName()),
				FilePath:     GetTestExecutablePath(),
				RestartCount: 0,
			},
			wantErr: true,
		},
		{name: "withResourceLimits",
			fields: fields{
				Program: models.BPFProgram{
					Name:              "nfprogram",
					Artifact:          "ls.tar.gz",
					CmdStart:          GetTestExecutableName(),
					CmdStop:           GetTestExecutableName(),
					UserProgramDaemon: true,
					AdminStatus:       "enabled",
					CPU:               100,
					Memory:            1024,
				},
				Cmd:          fakeExecCommand(GetTestExecutablePathName()),
				FilePath:     GetTestExecutablePath(),
				RestartCount: 0,
			},
			wantErr: false,
		},
	}
	for _, tt := range tests {
		t.Run(tt.name, func(t *testing.T) {
			b := &BPF{
				Program:      tt.fields.Program,
				Cmd:          tt.fields.Cmd,
				FilePath:     tt.fields.FilePath,
				RestartCount: tt.fields.RestartCount,
			}
			if err := b.Start(tt.fields.ifaceName, models.IngressType, true); (err != nil) != tt.wantErr {
				t.Errorf("BPF.Start() error = %v, wantErr %v", err, tt.wantErr)
			}
		})
	}
}

func TestBPF_isRunning(t *testing.T) {
	type fields struct {
		Program      models.BPFProgram
		Cmd          *exec.Cmd
		FilePath     string
		RestartCount int
		CmdStatus    string
	}
	tests := []struct {
		name    string
		fields  fields
		want    bool
		wantErr bool
	}{
		{
			name: "NoPID",
			fields: fields{
				Program:      models.BPFProgram{},
				Cmd:          nil,
				FilePath:     "",
				RestartCount: 0,
			},
			want:    true,
			wantErr: false,
		},
	}
	for _, tt := range tests {
		t.Run(tt.name, func(t *testing.T) {
			b := &BPF{
				Program:      tt.fields.Program,
				Cmd:          tt.fields.Cmd,
				FilePath:     tt.fields.FilePath,
				RestartCount: tt.fields.RestartCount,
			}
			got, err := b.isRunning()
			if (err != nil) != tt.wantErr {
				t.Errorf("BPF.isRunning() error = %v, wantErr %v", err, tt.wantErr)
				return
			}
			if got != tt.want {
				t.Errorf("BPF.isRunning() = %v, want %v", got, tt.want)
			}
		})
	}
}

// RoundTripFunc .
type RoundTripFunc func(req *http.Request) *http.Response

// RoundTrip .
func (f RoundTripFunc) RoundTrip(req *http.Request) (*http.Response, error) {
	return f(req), nil
}

// NewTestClient returns *http.Client with Transport replaced to avoid making real calls
func NewTestClient(fn RoundTripFunc) *http.Client {
	return &http.Client{
		Transport: RoundTripFunc(fn),
	}
}
func TestBPF_GetArtifacts(t *testing.T) {

	type fields struct {
		Program      models.BPFProgram
		Cmd          *exec.Cmd
		FilePath     string
		RestartCount int
		Client       *http.Client
	}
	type args struct {
		conf *config.Config
	}
	tests := []struct {
		name    string
		fields  fields
		args    args
		wantErr bool
	}{
		{name: "EmptyArtifact",
			fields: fields{
				Program:      models.BPFProgram{},
				Cmd:          nil,
				FilePath:     "",
				RestartCount: 0,
			},
			args:    args{conf: &config.Config{BPFDir: "/tmp"}},
			wantErr: true,
		},
		{name: "DummyArtifact",
			fields: fields{
				Program: models.BPFProgram{
					Name:     "dummy",
					Version:  "1",
					Artifact: "dummy.tar.gz",
				},
				Cmd:          nil,
				FilePath:     "",
				RestartCount: 0,
				Client: NewTestClient(func(r *http.Request) *http.Response {
					buf := new(bytes.Buffer)
					writer := gzip.NewWriter(buf)
					defer writer.Close()
					tarWriter := tar.NewWriter(writer)
					defer tarWriter.Close()
					header := new(tar.Header)
					header.Name = "random"
					header.Mode = 0777
					tarWriter.WriteHeader(header)
					tarWriter.Write([]byte("random things"))
					return &http.Response{
						StatusCode: 200,
						Body:       ioutil.NopCloser(buf),
						Header:     make(http.Header),
					}
				}),
			},
			args: args{conf: &config.Config{BPFDir: "/tmp",
				KFRepoURL: "https://l3af.io/"}},
			wantErr: true,
		},
		{
			name: "Unknown_url_with_http_scheme",
			fields: fields{
				Program: models.BPFProgram{
					EPRURL: "http://www.example.com",
				},
				Cmd:          nil,
				FilePath:     "",
				RestartCount: 0,
			},
			args: args{
				conf: &config.Config{
					BPFDir:    "/tmp",
					KFRepoURL: "https://l3af.io/",
				},
			},
			wantErr: true,
		},
		{
			name: "Unknown_url_with_file_scheme",
			fields: fields{
				Program: models.BPFProgram{
					EPRURL: "file:///Users/random/dummy.tar.gz",
				},
				Cmd:          nil,
				FilePath:     "",
				RestartCount: 0,
			},
			args: args{
				conf: &config.Config{
					BPFDir:    "/tmp",
					KFRepoURL: "https://l3af.io/",
				},
			},
			wantErr: true,
		},
		{
			name: "Unknown_scheme",
			fields: fields{
				Program: models.BPFProgram{
					EPRURL: "ftp://ftp.foo.org/dummy.tar.gz",
				},
				Cmd:          nil,
				FilePath:     "",
				RestartCount: 0,
			},
			args: args{
				conf: &config.Config{
					BPFDir:    "/tmp",
					KFRepoURL: "https://l3af.io/",
				},
			},
			wantErr: true,
		},
		{
			name: "ZipReaderFail",
			fields: fields{
				Program: models.BPFProgram{
					Name:     "testebpfprogram",
					Version:  "1.0",
					Artifact: "testebpfprogram.zip",
				},
				Cmd:          nil,
				FilePath:     "",
				RestartCount: 0,
				Client: NewTestClient(func(r *http.Request) *http.Response {
					buf := new(bytes.Buffer)
					writer := zip.NewWriter(buf)
					f, _ := writer.Create("testebpfprogram")
					data := strings.NewReader("this is just a test ebpf program")
					io.Copy(f, data)
					writer.Close()
					return &http.Response{
						StatusCode: 200,
						Body:       ioutil.NopCloser(buf),
						Header:     make(http.Header),
					}
				}),
			},
			args: args{
				conf: &config.Config{
					BPFDir: "/tmp",
				},
			},
			wantErr: true,
		},
	}
	for _, tt := range tests {
		t.Run(tt.name, func(t *testing.T) {
			b := &BPF{
				Program:      tt.fields.Program,
				Cmd:          tt.fields.Cmd,
				FilePath:     tt.fields.FilePath,
				RestartCount: tt.fields.RestartCount,
			}
			ctrl := gomock.NewController(t)
			defer ctrl.Finish()
			m := mocks.NewMockplatformInterface(ctrl)
			if runtime.GOOS == "windows" {
				m.EXPECT().GetPlatform().Return("windows", nil).AnyTimes()
			} else {
				m.EXPECT().GetPlatform().Return("focal", nil).AnyTimes()
			}
			err := b.GetArtifacts(tt.args.conf)
			if (err != nil) != tt.wantErr {
				t.Errorf("BPF.download() error = %v, wantErr %v", err, tt.wantErr)
			}
		})
	}
}

func TestBPF_SetPrLimits(t *testing.T) {
	type fields struct {
		Program models.BPFProgram
		Cmd     *exec.Cmd
		//		Pid          int
		FilePath     string
		RestartCount int
	}
	tests := []struct {
		name    string
		fields  fields
		wantErr bool
	}{
		{name: "DefaultLimitsWithNoCmd",
			fields: fields{
				Program:      models.BPFProgram{},
				Cmd:          nil,
				FilePath:     "",
				RestartCount: 0,
			},
			wantErr: true,
		},
		{name: "ValidLimitsWithNoCmd",
			fields: fields{
				Program: models.BPFProgram{
					CPU:    100,
					Memory: 1024,
				},
				Cmd:          fakeExecCommand("/foo/foo"),
				FilePath:     "",
				RestartCount: 0,
			},
			wantErr: false,
		},
	}
	for _, tt := range tests {
		t.Run(tt.name, func(t *testing.T) {
			b := &BPF{
				Program: tt.fields.Program,
				Cmd:     tt.fields.Cmd,
				//				Pid:          tt.fields.Pid,
				FilePath:     tt.fields.FilePath,
				RestartCount: tt.fields.RestartCount,
			}
			if err := b.SetPrLimits(); (err != nil) != tt.wantErr {
				t.Errorf("BPF.SetPrLimits() error = %v, wantErr %v", err, tt.wantErr)
			}
		})
	}
}

func Test_assertExecute(t *testing.T) {
	type args struct {
		filepath string
	}
	tests := []struct {
		name    string
		args    args
		wantErr bool
	}{
		{
			name: "InvalidFilepath",
			args: args{
				filepath: "/tmp/dummyfile",
			},
			wantErr: true,
		},
		{
			name: "ValidFilepath",
			args: args{
				filepath: GetTestExecutablePathName(),
			},
			wantErr: false,
		},
		{
			name: "ValidFilepathWihoutExecute",
			args: args{
				filepath: GetTestNonexecutablePathName(),
			},
			wantErr: true,
		},
	}
	for _, tt := range tests {
		t.Run(tt.name, func(t *testing.T) {
			if err := assertExecutable(tt.args.filepath); (err != nil) != tt.wantErr {
				t.Errorf("assertExecute() error = %v, wantErr %v", err, tt.wantErr)
			}
		})
	}
}

func Test_fileExists(t *testing.T) {
	tests := []struct {
		name     string
		fileName string
		exist    bool
	}{
		{
			name:     "invalidfilename",
			fileName: "blahblah",
			exist:    false,
		},
	}
	for _, tt := range tests {
		if fileExists(tt.fileName) != tt.exist {
			t.Errorf("Invalid filename")
		}
	}
}

func Test_StopExternalRunningProcess(t *testing.T) {
	tests := []struct {
		name        string
		processName string
		wantErr     bool
	}{
		{
			name:        "emptyProcessName",
			processName: "",
			wantErr:     true,
		},
	}
	for _, tt := range tests {
		err := StopExternalRunningProcess(tt.processName)
		if (err != nil) != tt.wantErr {
			t.Errorf("Error During execution StopExternalRunningProcess : %v", err)
		}
	}
}

func Test_createUpdateRulesFile(t *testing.T) {
	type fields struct {
		Program models.BPFProgram
		Cmd     *exec.Cmd
		//		Pid          int
		FilePath     string
		RestartCount int
	}
	tests := []struct {
		name    string
		fields  fields
		wantErr bool
	}{
		{
			name: "emptyRuleFileName",
			fields: fields{
				Program: models.BPFProgram{
					RulesFile: "",
				},
				Cmd:          nil,
				FilePath:     "",
				RestartCount: 0,
			},
			wantErr: true,
		},
		{
			name: "invalidPath",
			fields: fields{
				Program: models.BPFProgram{
					RulesFile: "bad",
				},
				Cmd:          nil,
				FilePath:     "/dummy/fpp",
				RestartCount: 0,
			},
			wantErr: true,
		},
	}
	for _, tt := range tests {
		t.Run(tt.name, func(t *testing.T) {
			b := &BPF{
				Program:      tt.fields.Program,
				Cmd:          tt.fields.Cmd,
				FilePath:     tt.fields.FilePath,
				RestartCount: tt.fields.RestartCount,
			}
			_, err := b.createUpdateRulesFile("ingress")
			if (err != nil) != tt.wantErr {
				t.Errorf("createUpdateRulesFile() error : %v", err)
			}
		})
	}
}

func Test_PutNextProgFDFromID(t *testing.T) {
	type fields struct {
		Program models.BPFProgram
		Cmd     *exec.Cmd
		//		Pid          int
		FilePath     string
		RestartCount int
		hostConfig   *config.Config
	}
	tests := []struct {
		name       string
		fields     fields
		wantErr    bool
		progId     int
		hostConfig *config.Config
	}{
		{
			name: "emptyMapName",
			fields: fields{
				Program: models.BPFProgram{
					MapName: "",
				},
				hostConfig: &config.Config{
					BpfMapDefaultPath: "/sys/fs/bpf",
				},
			},
			wantErr: false,
			progId:  1,
		},
		{
			name: "invalidMapName",
			fields: fields{
				Program: models.BPFProgram{
					MapName: "invalidname",
				},
				hostConfig: &config.Config{
					BpfMapDefaultPath: "/sys/fs/bpf",
				},
			},
			wantErr: true,
			progId:  1,
		},
		{
			name: "invalidProgID",
			fields: fields{
				Program: models.BPFProgram{
					Name:              "ratelimiting",
					SeqID:             1,
					Artifact:          "l3af_ratelimiting.tar.gz",
					MapName:           "xdp_rl_ingress_next_prog",
					CmdStart:          "ratelimiting",
					Version:           "latest",
					UserProgramDaemon: true,
					AdminStatus:       "enabled",
					ProgType:          "xdp",
					CfgVersion:        1,
				},
				hostConfig: &config.Config{
					BpfMapDefaultPath: "/sys/fs/bpf",
				},
			},
			progId:  -1,
			wantErr: true,
		},
	}
	for _, tt := range tests {
		t.Run(tt.name, func(t *testing.T) {
			b := &BPF{
				Program:      tt.fields.Program,
				Cmd:          tt.fields.Cmd,
				FilePath:     tt.fields.FilePath,
				RestartCount: tt.fields.RestartCount,
				hostConfig:   tt.fields.hostConfig,
			}
			err := b.PutNextProgFDFromID(tt.progId)
			if (err != nil) != tt.wantErr {
				t.Errorf("PutNextProgFDFromID() error : %v", err)
			}
		})
	}
}

func Test_VerifyPinnedMapExists(t *testing.T) {
	type fields struct {
		Program models.BPFProgram
		Cmd     *exec.Cmd
		//		Pid          int
		FilePath     string
		RestartCount int
		hostConfig   *config.Config
	}
	tests := []struct {
		name    string
		fields  fields
		wantErr bool
	}{
		{
			name: "invalidMapName",
			fields: fields{
				Program: models.BPFProgram{
					MapName: "invalid",
				},
				hostConfig: &config.Config{
					BpfMapDefaultPath: "/sys/fs/bpf",
				},
			},
			wantErr: true,
		},
	}
	for _, tt := range tests {
		t.Run(tt.name, func(t *testing.T) {
			b := &BPF{
				Program:      tt.fields.Program,
				Cmd:          tt.fields.Cmd,
				FilePath:     tt.fields.FilePath,
				RestartCount: tt.fields.RestartCount,
				hostConfig:   tt.fields.hostConfig,
			}
			err := b.VerifyPinnedMapExists(true)
			if (err != nil) != tt.wantErr {
				t.Errorf("VerifyPinnedMapExists() error : %v", err)
			}
		})
	}
}
func Test_VerifyProcessObject(t *testing.T) {
	type fields struct {
		Program      models.BPFProgram
		Cmd          *exec.Cmd
		FilePath     string
		RestartCount int
	}
	tests := []struct {
		name    string
		fields  fields
		wantErr bool
	}{
		{
			name: "nilCmd",
			fields: fields{
				Program:      models.BPFProgram{},
				Cmd:          nil,
				FilePath:     "",
				RestartCount: 0,
			},
			wantErr: true,
		},
		{
			name: "nillCmdProcess",
			fields: fields{
				Program: models.BPFProgram{},
				Cmd: &exec.Cmd{
					Process: nil,
				},
				FilePath:     "",
				RestartCount: 0,
			},
			wantErr: true,
		},
	}
	for _, tt := range tests {
		t.Run(tt.name, func(t *testing.T) {
			b := &BPF{
				Program:      tt.fields.Program,
				Cmd:          tt.fields.Cmd,
				FilePath:     tt.fields.FilePath,
				RestartCount: tt.fields.RestartCount,
			}
			err := b.VerifyProcessObject()
			if (err != nil) != tt.wantErr {
				t.Errorf("VerifyProcessObject() error : %v", err)
			}
		})
	}
}

func Test_VerifyPinnedMapVanish(t *testing.T) {
	type fields struct {
		Program      models.BPFProgram
		Cmd          *exec.Cmd
		FilePath     string
		RestartCount int
		hostConfig   *config.Config
	}
	tests := []struct {
		name    string
		fields  fields
		wantErr bool
	}{
		{
			name: "emptyMapName",
			fields: fields{
				Program: models.BPFProgram{
					MapName: "",
				},
				hostConfig: &config.Config{
					BpfMapDefaultPath: "/sys/fs/bpf",
				},
			},
			wantErr: false,
		},
		{
			name: "invalidProgType",
			fields: fields{
				Program: models.BPFProgram{
					MapName:  "tc/globals/something",
					ProgType: models.TCType,
				},
				hostConfig: &config.Config{
					BpfMapDefaultPath: "/sys/fs/bpf",
				},
			},
			wantErr: false,
		},
	}
	for _, tt := range tests {
		t.Run(tt.name, func(t *testing.T) {
			b := &BPF{
				Program:      tt.fields.Program,
				Cmd:          tt.fields.Cmd,
				FilePath:     tt.fields.FilePath,
				RestartCount: tt.fields.RestartCount,
				hostConfig: &config.Config{
					BpfMapDefaultPath: tt.fields.hostConfig.BpfMapDefaultPath,
				},
			}
			err := b.VerifyPinnedMapVanish(true)
			if (err != nil) != tt.wantErr {
				t.Errorf("VerifyPinnedMapVanish() error : %v", err)
			}
		})
	}
}

func TestMapFullPath(t *testing.T) {
	type fields struct {
		Program      models.BPFProgram
		Cmd          *exec.Cmd
		FilePath     string
		RestartCount int
		hostConfig   *config.Config
		Platform     string
	}
	tests := []struct {
		name   string
		fields fields
		result string
	}{
		{
			name: "XdpTypeMapName_linux",
			fields: fields{
				Program: models.BPFProgram{
					ProgType: models.XDPType,
					MapName:  "root_array",
				},
				Cmd:          nil,
				RestartCount: 0,
				hostConfig: &config.Config{
					BpfMapDefaultPath: "/sys/fs/bpf",
				},
				Platform: "linux",
			},
			result: "/sys/fs/bpf/root_array",
		},
		{
			name: "TcTypeMapName_linux",
			fields: fields{
				Program: models.BPFProgram{
					ProgType: models.TCType,
					MapName:  "tc/globals/tc_ingress_array",
				},
				Cmd:          nil,
				RestartCount: 0,
				hostConfig: &config.Config{
					BpfMapDefaultPath: "/sys/fs/bpf",
				},
				Platform: "linux",
			},
			result: "/sys/fs/bpf/tc/globals/tc_ingress_array",
		},
		{
			name: "XdpTypeMapName_windows",
			fields: fields{
				Program: models.BPFProgram{
					ProgType: models.XDPType,
					MapName:  "root_array",
				},
				Cmd:          nil,
				RestartCount: 0,
				hostConfig: &config.Config{
					BpfMapDefaultPath: "",
				},
				Platform: "windows",
			},
			result: "root_array",
		},
	}
	for _, tt := range tests {
		if runtime.GOOS != tt.fields.Platform {
			continue
		}
		t.Run(tt.name, func(t *testing.T) {
			b := &BPF{
				Program:      tt.fields.Program,
				Cmd:          tt.fields.Cmd,
				FilePath:     tt.fields.FilePath,
				RestartCount: tt.fields.RestartCount,
				hostConfig: &config.Config{
					BpfMapDefaultPath: tt.fields.hostConfig.BpfMapDefaultPath,
				},
			}
			output := b.MapFullPath()
			if output != tt.result {
				t.Errorf("MapFullPath() failed")
			}
		})
	}
}
func TestPrevMapFullPath(t *testing.T) {
	type fields struct {
		Program      models.BPFProgram
		Cmd          *exec.Cmd
		FilePath     string
		RestartCount int
		hostConfig   *config.Config
		PrevMapName  string
		Platform     string
	}
	tests := []struct {
		name   string
		fields fields
		result string
	}{
		{
			name: "XdpTypeMapName_linux",
			fields: fields{
				Program: models.BPFProgram{
					ProgType: models.XDPType,
				},
				Cmd:          nil,
				RestartCount: 0,
				hostConfig: &config.Config{
					BpfMapDefaultPath: "/sys/fs/bpf",
				},
				PrevMapName: "root_array",
				Platform:    "linux",
			},
			result: "/sys/fs/bpf/root_array",
		},
		{
			name: "TcTypeMapName_linux",
			fields: fields{
				Program: models.BPFProgram{
					ProgType: models.TCType,
				},
				Cmd:          nil,
				RestartCount: 0,
				hostConfig: &config.Config{
					BpfMapDefaultPath: "/sys/fs/bpf",
				},
				PrevMapName: "tc/globals/tc_ingress_array",
				Platform:    "linux",
			},
			result: "/sys/fs/bpf/tc/globals/tc_ingress_array",
		},
		{
			name: "XdpTypeMapName_windows",
			fields: fields{
				Program: models.BPFProgram{
					ProgType: models.XDPType,
				},
				Cmd:          nil,
				RestartCount: 0,
				PrevMapName:  "root_array",
				hostConfig: &config.Config{
					BpfMapDefaultPath: "",
				},
				Platform: "windows",
			},
			result: "root_array",
		},
	}

	for _, tt := range tests {
		if runtime.GOOS != tt.fields.Platform {
			continue
		}
		t.Run(tt.name, func(t *testing.T) {
			b := &BPF{
				Program:      tt.fields.Program,
				Cmd:          tt.fields.Cmd,
				FilePath:     tt.fields.FilePath,
				RestartCount: tt.fields.RestartCount,
				hostConfig: &config.Config{
					BpfMapDefaultPath: tt.fields.hostConfig.BpfMapDefaultPath,
				},
				PrevMapName: tt.fields.PrevMapName,
			}
			output := b.PrevMapFullPath()
			if output != tt.result {
				t.Errorf("PrevMapFullPath() failed")
			}
		})
	}
}<|MERGE_RESOLUTION|>--- conflicted
+++ resolved
@@ -16,10 +16,7 @@
 	"os/exec"
 	"reflect"
 	"runtime"
-<<<<<<< HEAD
-=======
 	"strings"
->>>>>>> 3c8f904f
 	"testing"
 
 	"github.com/golang/mock/gomock"
