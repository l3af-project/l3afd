--- conflicted
+++ resolved
@@ -428,26 +428,18 @@
 			}
 		}
 
-<<<<<<< HEAD
-		// map arguments change - basically any config change to KF
+		// map arguments change - basically any config change to ebpf program updating config maps
 		if !reflect.DeepEqual(prog.MapArgs, bpfProg.MapArgs) {
 			log.Info().Msg("maps_args are mismatched")
 			prog.MapArgs = bpfProg.MapArgs
-			data.Update(ifaceName, direction)
-=======
-		// map arguments change - basically any config change to ebpf program updating config maps
-		if !reflect.DeepEqual(data.Program.MapArgs, bpfProg.MapArgs) {
-			log.Info().Msg("maps_args are mismatched")
-			data.Program.MapArgs = bpfProg.MapArgs
 			data.UpdateBPFMaps(ifaceName, direction)
 		}
 
 		// update arguments change - basically any config change to ebpf program config maps using user program
-		if !reflect.DeepEqual(data.Program.UpdateArgs, bpfProg.UpdateArgs) {
+		if !reflect.DeepEqual(prog.UpdateArgs, bpfProg.UpdateArgs) {
 			log.Info().Msg("update_args are mismatched")
-			data.Program.UpdateArgs = bpfProg.UpdateArgs
+			prog.UpdateArgs = bpfProg.UpdateArgs
 			data.UpdateArgs(ifaceName, direction)
->>>>>>> 09d968f0
 		}
 
 		return nil
