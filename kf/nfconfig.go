--- conflicted
+++ resolved
@@ -136,8 +136,6 @@
 // Check for XDP programs are not loaded then initialise the array
 // Check for XDP root program is running for a interface. if not loaded it
 func (c *NFConfigs) VerifyAndStartXDPRootProgram(ifaceName, direction string) error {
-<<<<<<< HEAD
-=======
 
 	if err := DisableLRO(ifaceName); err != nil {
 		return fmt.Errorf("failed to disable lro %v", err)
@@ -146,24 +144,14 @@
 		return fmt.Errorf("failed to mount bpf file system")
 	}
 
->>>>>>> ba047d8c
 	// chaining is disabled nothing to do
 	if !c.HostConfig.BpfChainingEnabled {
 		return nil
 	}
 
 	if c.IngressXDPBpfs[ifaceName].Len() == 0 {
-<<<<<<< HEAD
-		if err := DisableLRO(ifaceName); err != nil {
-			return fmt.Errorf("failed to disable lro %v", err)
-		}
-		if err := VerifyNMountBPFFS(); err != nil {
-			return fmt.Errorf("failed to mount bpf file system")
-		}
 		rootBpf, err := c.LoadRootProgram(ifaceName, direction, models.XDPType, c.HostConfig)
-=======
-		rootBpf, err := LoadRootProgram(ifaceName, direction, models.XDPType, c.HostConfig)
->>>>>>> ba047d8c
+
 		if err != nil {
 			return fmt.Errorf("failed to load %s xdp root program: %v", direction, err)
 		}
@@ -234,16 +222,6 @@
 
 	return nil
 }
-
-//func (c *NFConfigs) DownloadAndLoadBPFProgram(bpfProg *BPF, ifaceName string) error {
-//	if err := bpfProg.VerifyAndGetArtifacts(c.HostConfig); err != nil {
-//		return fmt.Errorf("failed to get artifacts %s with error: %v", bpfProg.Program.Artifact, err)
-//	}
-//	if err := bpfProg.LoadXDPProgram(ifaceName); err != nil {
-//		return fmt.Errorf("failed to start bpf program %s with error: %v", bpfProg.Program.Name, err)
-//	}
-//	return nil
-//}
 
 func (c *NFConfigs) DownloadAndStartBPFProgram(element *list.Element, ifaceName, direction string) error {
 
