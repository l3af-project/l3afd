--- conflicted
+++ resolved
@@ -25,23 +25,7 @@
 
 
 ## [l3afd]
-<<<<<<< HEAD
-| FieldName     | Default         | Description     | Required        |
-| ------------- |-----------------| --------------- | --------------- |
-|pid-file| `"./l3afd.pid"` | The path to the l3afd.pid file which contains process id of L3afd | Yes |
-|datacenter| `"dc"`          | Name of Datacenter| Yes |
-|bpf-dir| `"/dev/shm"`    | Absolute Path where eBPF packages are to be extracted | Yes |
-|bpf-log-dir| `""`            | Absolute Path for log files, which is passed to applications on the command line. L3afd does not store any logs itself.| No |
-|kernel-major-version| `"5"`           |Major version of the kernel required to run eBPF programs (Linux Only) | No |
-|kernel-minor-version| `"1"`           |Minor version of the kernel required to run eBPF programs (Linux Only)| No |
-|shutdown-timeout| `"1s"`          |Maximum amount of time allowed for l3afd to gracefully stop. After shutdown-timeout, l3afd will exit even if it could not stop applications.| No |
-|http-client-timeout| `"10s"`         |Maximum amount of time allowed to get HTTP response headers when fetching a package from a repository| No |
-|max-nf-restart-count| `"3"`           |Maximum number of tries to restart eBPF applications if they are not running| No |
-|bpf-chaining-enabled| `"true"`        |Boolean to set bpf-chaining. For more info about bpf chaining check [L3AF_KFaaS.pdf](https://github.com/l3af-project/l3af-arch/blob/main/L3AF_KFaaS.pdf)| Yes |
-|swagger-api-enabled| `"false"`       |Whether the swagger API is enabled or not.  For more info see [swagger.md](https://github.com/l3af-project/l3afd/blob/main/docs/swagger.md)| No |
-|environment| `"PROD"`        |If set to anything other than "PROD", mTLS security will not be checked| Yes |
-|BpfMapDefaultPath| `"/sys/fs/bpf"` |The base pin path for eBPF maps| Yes |
-=======
+
 | FieldName     | Default                | Description     | Required        |
 | ------------- |------------------------| --------------- | --------------- |
 |pid-file| `"/var/l3afd/l3afd.pid"` | The path to the l3afd.pid file which contains process id of L3afd | Yes |
@@ -57,7 +41,6 @@
 |swagger-api-enabled| `"false"`              |Whether the swagger API is enabled or not.  For more info see [swagger.md](https://github.com/l3af-project/l3afd/blob/main/docs/swagger.md)| No |
 |environment| `"PROD"`               |If set to anything other than "PROD", mTLS security will not be checked| Yes |
 |BpfMapDefaultPath| `"/sys/fs/bpf"`        |The base pin path for eBPF maps| Yes |
->>>>>>> 8a652cc0
 
 ## [ebpf-repo]
 | FieldName     | Default                    | Description     | Required |
@@ -76,15 +59,7 @@
 ## [xdp-root-program]
 This section is needed when bpf-chaining-enabled is set to true.
 
-<<<<<<< HEAD
-| FieldName     | Default             | Description     | Required        |
-| ------------- |---------------------| --------------- | --------------- |
-|name| `"xdp-root"`        |Name of subdirectory in which to extract artifact| Yes |
-|artifact| `"xdp-root.tar.gz"` |Filename of xdp-root package. Only tar.gz and .zip formats are supported| Yes |
-|ingress-map-name| `"root_array"`      |Ingress map name of xdp-root program| Yes |
-|command| `"xdp_root"`        |Command to run xdp-root program| Yes |
-|version| `"latest"`          |Version of xdp-root program| Yes |
-=======
+
 | FieldName     | Default                  | Description     | Required        |
 | ------------- |--------------------------| --------------- | --------------- |
 |name| `"xdp-root"`             |Name of subdirectory in which to extract artifact| Yes |
@@ -92,7 +67,6 @@
 |ingress-map-name| `"xdp_root_array"`       |Ingress map name of xdp-root program| Yes |
 |command| `"xdp_root"`             |Command to run xdp-root program| Yes |
 |version| `"latest"`               |Version of xdp-root program| Yes |
->>>>>>> 8a652cc0
 
 ## [tc-root-program]
 This section is needed when bpf-chaining-enabled is set to true.
