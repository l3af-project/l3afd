--- conflicted
+++ resolved
@@ -4,15 +4,8 @@
 all: swagger build
 
 swagger:
-<<<<<<< HEAD
-	@mkdir $(GOPATH) || true
-	@go install github.com/swaggo/swag/cmd/swag@latest
-	@go get -u github.com/swaggo/http-swagger
-	@go get -u github.com/alecthomas/template
-=======
 	@mkdir $(GOPATH) || true 
 	@go install github.com/swaggo/swag/cmd/swag@latest
->>>>>>> 37f88814
 	@$(GOPATH)/bin/swag init -d "./" -g "apis/configwatch.go"
 
 build:
