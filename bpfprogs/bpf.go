--- conflicted
+++ resolved
@@ -130,13 +130,8 @@
 			FilePath:        "",
 			PrevMapNamePath: "",
 			HostConfig:      conf,
-<<<<<<< HEAD
-			MapNamePath:     filepath.Join(conf.BpfMapDefaultPath, ifaceName, conf.XDPRootMapName),
+			MapNamePath:     filepath.Join(conf.BpfMapDefaultPath, ifaceName, conf.XDPRootPackageName, version, conf.XDPRootMapName),
 			Link:            nil,
-=======
-			MapNamePath:     filepath.Join(conf.BpfMapDefaultPath, ifaceName, conf.XDPRootPackageName, version, conf.XDPRootMapName),
-			XDPLink:         nil,
->>>>>>> 6f74cb57
 		}
 	case models.TCType:
 		rootProgBPF = &BPF{
@@ -190,7 +185,7 @@
 	if progType == models.XDPType {
 		rlimit.RemoveMemlock()
 		if err := rootProgBPF.LoadXDPAttachProgram(ifaceName); err != nil {
-			return nil, fmt.Errorf("failed to load xdp root program on iface \"%s\" name %s direction %s with err %w", ifaceName, rootProgBPF.Program.Name, direction, err)
+			return nil, fmt.Errorf("failed to load xdp root program on iface %s name %s direction %s with err %w", ifaceName, rootProgBPF.Program.Name, direction, err)
 		}
 		// pin the program also
 		progPinPath := utils.ProgPinPath(rootProgBPF.HostConfig.BpfMapDefaultPath, ifaceName, rootProgBPF.Program.Name, version, rootProgBPF.Program.EntryFunctionName, rootProgBPF.Program.ProgType)
@@ -200,11 +195,11 @@
 	} else {
 		if utils.CheckTCXSupport() {
 			if err := rootProgBPF.LoadTCXAttachProgram(ifaceName, direction); err != nil {
-				return nil, fmt.Errorf("failed to load tcx root program on iface \"%s\" name %s direction %s with err %w", ifaceName, rootProgBPF.Program.Name, direction, err)
+				return nil, fmt.Errorf("failed to load tcx root program on iface %s name %s direction %s with err %w", ifaceName, rootProgBPF.Program.Name, direction, err)
 			}
 		} else {
 			if err := rootProgBPF.LoadTCAttachProgram(ifaceName, direction); err != nil {
-				return nil, fmt.Errorf("failed to load tc root program on iface \"%s\" name %s direction %s with err %w", ifaceName, rootProgBPF.Program.Name, direction, err)
+				return nil, fmt.Errorf("failed to load tc root program on iface %s name %s direction %s with err %w", ifaceName, rootProgBPF.Program.Name, direction, err)
 			}
 		}
 		// pin the program also
@@ -967,15 +962,9 @@
 
 	version := utils.ReplaceDotsWithUnderscores(b.Program.Version)
 	// Pin the Link
-<<<<<<< HEAD
-	linkPinPath := fmt.Sprintf("%s/links/%s/%s_%s", b.HostConfig.BpfMapDefaultPath, ifaceName, b.Program.Name, b.Program.ProgType)
+	linkPinPath := utils.LinkPinPath(b.HostConfig.BpfMapDefaultPath, ifaceName, b.Program.Name, version, b.Program.ProgType)
 	if err := b.Link.Pin(linkPinPath); err != nil {
 		return fmt.Errorf("xdp program pinning failed program %s interface %s : %w", b.Program.Name, ifaceName, err)
-=======
-	linkPinPath := utils.LinkPinPath(b.HostConfig.BpfMapDefaultPath, ifaceName, b.Program.Name, version, b.Program.ProgType)
-	if err := b.XDPLink.Pin(linkPinPath); err != nil {
-		return err
->>>>>>> 6f74cb57
 	}
 
 	if b.HostConfig.BpfChainingEnabled {
